---
repos:
  - repo: https://github.com/rhysd/actionlint
    rev: v1.6.26
    hooks:
      - id: actionlint

  - repo: https://github.com/worgarside/pre-commit-hooks-dependency-sync
    rev: 1.0.1
    hooks:
      - id: sync-additional-dependencies

  - repo: https://github.com/asottile/pyupgrade
    rev: v3.15.0
    hooks:
      - id: pyupgrade
        args:
          - --py311-plus

  - repo: https://github.com/psf/black
    rev: 23.11.0
    hooks:
      - id: black
        language_version: python3.11

  - repo: https://github.com/asottile/blacken-docs
    rev: 1.16.0
    hooks:
      - id: blacken-docs

  - repo: https://github.com/pre-commit/pre-commit-hooks
    rev: v4.5.0
    hooks:
      - id: check-added-large-files
        args:
          - --maxkb=1000
      - id: check-case-conflict
      - id: check-merge-conflict
      - id: debug-statements
      - id: end-of-file-fixer
      - id: mixed-line-ending
      - id: name-tests-test
        args:
          - --pytest-test-first
      - id: pretty-format-json
        args:
          - --no-sort-keys
          - --autofix
          - --indent
          - '2'
      - id: requirements-txt-fixer
      - id: trailing-whitespace

  - repo: https://github.com/pycqa/isort
    rev: 5.12.0
    hooks:
      - id: isort
        name: isort (python)
        args:
          - -a
          - from __future__ import annotations

  - repo: https://github.com/jumanjihouse/pre-commit-hook-yamlfmt
    rev: 0.2.3
    hooks:
      - id: yamlfmt
        args:
          - --mapping
          - '2'
          - --sequence
          - '4'
          - --offset
          - '2'
          - --width
          - '4096'

  - repo: https://github.com/adrienverge/yamllint.git
    rev: v1.33.0
    hooks:
      - id: yamllint
        args:
          - --format
          - parsable
          - --strict

  - repo: https://github.com/hadialqattan/pycln
    rev: v2.4.0
    hooks:
      - id: pycln
        args:
          - --all

  - repo: https://github.com/pre-commit/mirrors-mypy
    rev: v1.7.1
    hooks:
      - id: mypy
        args:
          - --strict
          - --show-error-codes
        additional_dependencies:
<<<<<<< HEAD
          - pydantic==2.4.2
=======
          - gitpython==3.1.40
>>>>>>> 7f6af1cc
          - pygithub==2.1.1
          - wg-utilities==5.6.1

  - repo: local
    hooks:
      - id: pylint
        name: pylint
        entry: pylint
        args:
          - --disable=fixme
          - --enable=useless-suppression
          - --rcfile=.pylintrc
          - --load-plugins=pylint_strict_informational
        language: python
        types:
          - python
        additional_dependencies:
          - pylint==2.17.7
          - pylint-strict-informational

  - repo: https://github.com/pre-commit/pygrep-hooks
    rev: v1.10.0
    hooks:
      - id: python-check-blanket-noqa
      - id: python-check-blanket-type-ignore
      - id: python-check-mock-methods

  - repo: https://github.com/codespell-project/codespell
    rev: v2.2.6
    hooks:
      - id: codespell
        additional_dependencies:
          - tomli==2.0.1


  - repo: https://github.com/astral-sh/ruff-pre-commit
    rev: v0.1.6
    hooks:
      - id: ruff<|MERGE_RESOLUTION|>--- conflicted
+++ resolved
@@ -98,11 +98,8 @@
           - --strict
           - --show-error-codes
         additional_dependencies:
-<<<<<<< HEAD
+          - gitpython==3.1.40
           - pydantic==2.4.2
-=======
-          - gitpython==3.1.40
->>>>>>> 7f6af1cc
           - pygithub==2.1.1
           - wg-utilities==5.6.1
 
