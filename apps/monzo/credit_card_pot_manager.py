"""Manage my Monzo pot for credit card payments."""

from __future__ import annotations

from json import JSONDecodeError, dumps
from pathlib import Path
from time import sleep
from typing import TYPE_CHECKING, Any, Literal
from urllib import parse

<<<<<<< HEAD
from appdaemon.plugins.hass.hassapi import Hass  # type: ignore[import-not-found]
from requests import HTTPError
=======
from appdaemon.plugins.hass.hassapi import Hass  # type: ignore[import-untyped]
>>>>>>> a5164a1e
from wg_utilities.clients import MonzoClient
from wg_utilities.clients.oauth_client import OAuthCredentials
from wg_utilities.loggers import add_warehouse_handler

if TYPE_CHECKING:
    from wg_utilities.clients.monzo import Pot


class CreditCardPotManager(Hass):  # type: ignore[misc]
    """Keep my credit card pot topped up with nightly notifications."""

    client: MonzoClient
    credit_card_pot: Pot

    def initialize(self) -> None:
        """Initialize the app."""
        add_warehouse_handler(self.err)

        self.notification_id = "monzo_credit_card_pot_access_token_expired"
        self.auth_code_input_text = "input_text.monzo_auth_token_cc_pot_top_up"
        self.redirect_uri = "https://console.truelayer.com/redirect-page"

        self.client = MonzoClient(
            client_id=self.args["client_id"],
            client_secret=self.args["client_secret"],
            creds_cache_dir=Path("/homeassistant/.wg-utilities/oauth_credentials"),
        )

        self.initialize_entities()

        self.listen_state(
            self.consume_auth_token,
            self.auth_code_input_text,
        )

    def top_up_credit_card_pot(
        self,
        _: Literal["mobile_app_notification_action"],
        data: dict[str, Any],
        __: dict[str, str],
    ) -> None:
        """Top up the credit card pot when a notification action is received."""
        action_phrase, top_up_amount_str = data.get("action", "0:0").split(":")

        if action_phrase != "TOP_UP_CREDIT_CARD_POT":
            return

        top_up_amount = round(float(top_up_amount_str) * 100)

        if not 0 < top_up_amount < 1000 * 100:
            self.error("Invalid top up amount %s", top_up_amount)
            return

        self.client.deposit_into_pot(
            self.credit_card_pot,
            amount_pence=top_up_amount,
            dedupe_id="-".join(
                (
                    self.name,
                    str(top_up_amount),
                    data.get("metadata", {}).get("context", {}).get("id", ""),
                ),
            ),
        )

        self.log("Topped up credit card pot by %i", top_up_amount)

    def initialize_entities(self, *, send_notification: bool = True) -> bool:
        """Initialize the CC pot, or start the auth flow."""
        try:
            credit_card_pot = self.client.get_pot_by_name("credit cards")
        except HTTPError as err:
            try:
                data = err.response.json()
            except JSONDecodeError:
                self.error("Error response from Monzo: %s", err.response.text)
                raise err from None

            if data.get("code") == "forbidden.insufficient_permissions":
                if send_notification:
                    self.send_auth_link_notification()
                return False

            self.error(err.response.text)
            raise

        if not credit_card_pot:
            self.error("Could not find credit card pot")
            raise RuntimeError("Could not find credit card pot")

        self.credit_card_pot = credit_card_pot

        self.listen_event(self.top_up_credit_card_pot, "mobile_app_notification_action")

        self.log("Listen event registered for %s", self.credit_card_pot.name)

        return True

    def send_auth_link_notification(self) -> None:
        """Run the first time login process."""
        self.log("Running first time login")

        auth_link_params = {
            "client_id": self.client.client_id,
            # Reflects the code back at the user for easy copypaste
            "redirect_uri": self.redirect_uri,
            "response_type": "code",
            "state": "abcdefghijklmnopqrstuvwxyz",
            "access_type": "offline",
            "prompt": "consent",
        }

        if self.client.scopes:
            auth_link_params["scope"] = " ".join(self.client.scopes)

        auth_link = self.client.auth_link_base + "?" + parse.urlencode(auth_link_params)

        self.log(auth_link)

        self.call_service(
            "script/turn_on",
            entity_id="script.notify_will",
            variables={
                "clear_notification": True,
                "title": "Monzo (CC top-up) Access Token Expired",
                "message": "Monzo access token has expired!",
                "notification_id": self.notification_id,
                "mobile_notification_icon": "mdi:key-alert-outline",
                "actions": dumps(
                    [
                        {"action": "URI", "title": "Auth Link", "uri": auth_link},
                        {
                            "action": "URI",
                            "title": "Submit Code",
                            "uri": f"entityId:{self.auth_code_input_text}",
                        },
                    ],
                ),
            },
        )

    def consume_auth_token(
        self,
        entity: str,
        attribute: Literal["state"],
        old: str,
        new: str,
        pin_app: bool,  # noqa: FBT001
        **kwargs: dict[str, Any],
    ) -> None:
        """Consume the auth token and get the access token."""
        _ = entity, attribute, old, pin_app, kwargs

        if not new:
            return

        if len(new) == 1:
            self.send_auth_link_notification()
            return

        self.log("Consuming auth code %s", new)

        try:
            credentials: dict[str, Any] = self.client.post_json_response(  # type: ignore[assignment]
                self.client.access_token_endpoint,
                data={
                    "code": new,
                    "grant_type": "authorization_code",
                    "client_id": self.client.client_id,
                    "client_secret": self.client.client_secret,
                    "redirect_uri": self.redirect_uri,
                },
                header_overrides={"Content-Type": "application/x-www-form-urlencoded"},
            )
        except HTTPError as err:
            self.error(
                "Error response (%s %s) from %s: %s",
                err.response.status_code,
                err.response.reason,
                err.response.url,
                err.response.text,
            )
            return

        credentials["client_id"] = self.client.client_id
        credentials["client_secret"] = self.client.client_secret

        self.client.credentials = OAuthCredentials.parse_first_time_login(credentials)

        for _ in range(12):
            if self.initialize_entities(send_notification=False):
                break
            sleep(10)

        self.set_textvalue(
            entity_id=self.auth_code_input_text,
            value="",
        )

        self.clear_notifications()

    def clear_notifications(self) -> None:
        """Clear the notification."""
        self.call_service(
            "script/turn_on",
            entity_id="script.notify_will",
            variables={
                "clear_notification": True,
                "notification_id": self.notification_id,
            },
        )<|MERGE_RESOLUTION|>--- conflicted
+++ resolved
@@ -8,12 +8,8 @@
 from typing import TYPE_CHECKING, Any, Literal
 from urllib import parse
 
-<<<<<<< HEAD
-from appdaemon.plugins.hass.hassapi import Hass  # type: ignore[import-not-found]
+from appdaemon.plugins.hass.hassapi import Hass  # type: ignore[import-untyped]
 from requests import HTTPError
-=======
-from appdaemon.plugins.hass.hassapi import Hass  # type: ignore[import-untyped]
->>>>>>> a5164a1e
 from wg_utilities.clients import MonzoClient
 from wg_utilities.clients.oauth_client import OAuthCredentials
 from wg_utilities.loggers import add_warehouse_handler
